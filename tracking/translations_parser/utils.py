--- conflicted
+++ resolved
@@ -193,7 +193,7 @@
         augmentation=parsed.augmentation,
         chrf=chrf,
         bleu_detok=bleu,
-<<<<<<< HEAD
+        comet=comet,
     )
 
 
@@ -260,8 +260,4 @@
             yaml.dump(config, config_file)
 
         parents = str(logs_folder.resolve()).strip().split("/")
-        WandB.publish_group_logs(parents, project, group, existing_runs=[])
-=======
-        comet=comet,
-    )
->>>>>>> 419ff93c
+        WandB.publish_group_logs(parents, project, group, existing_runs=[])